import errno
import os
import platform
import sys
import subprocess
import re

from configparser import RawConfigParser
from io import StringIO
from urllib.parse import urlsplit

from datetime import datetime
from dateutil.tz import tzutc
from dateutil.relativedelta import relativedelta
from botocore.utils import parse_timestamp

from awscli.customizations import utils as cli_utils
from awscli.customizations.commands import BasicCommand
from awscli.utils import original_ld_library_path
from awscli.customizations.utils import uni_print


def get_relative_expiration_time(remaining):
    values = []
    prev_non_zero_attr = False
    for attr in ["years", "months", "days", "hours", "minutes"]:
        value = getattr(remaining, attr)
        if value > 0:
            if prev_non_zero_attr:
                values.append("and")
            values.append(str(value))
            values.append(attr[:-1] if value == 1 else attr)
        if prev_non_zero_attr:
            break
        prev_non_zero_attr = value > 0

    message = " ".join(values)
    return message


class BaseLogin:
    _TOOL_NOT_FOUND_MESSAGE = '%s was not found. Please verify installation.'

    def __init__(self, auth_token, expiration, repository_endpoint,
                 domain, repository, subprocess_utils, namespace=None):
        self.auth_token = auth_token
        self.expiration = expiration
        self.repository_endpoint = repository_endpoint
        self.domain = domain
        self.repository = repository
        self.subprocess_utils = subprocess_utils
        self.namespace = namespace

    def login(self, dry_run=False):
        raise NotImplementedError('login()')

    def _dry_run_commands(self, tool, commands):
        for command in commands:
            sys.stdout.write(' '.join(command))
            sys.stdout.write(os.linesep)
            sys.stdout.write(os.linesep)

    def _write_success_message(self, tool):
        # add extra 30 seconds make expiration more reasonable
        # for some corner case
        # e.g. 11 hours 59 minutes 31 seconds should output --> 12 hours.
        remaining = relativedelta(
            self.expiration, datetime.now(tzutc())) + relativedelta(seconds=30)
        expiration_message = get_relative_expiration_time(remaining)

        sys.stdout.write('Successfully configured {} to use '
                         'AWS CodeArtifact repository {} '
                         .format(tool, self.repository_endpoint))
        sys.stdout.write(os.linesep)
        sys.stdout.write('Login expires in {} at {}'.format(
            expiration_message, self.expiration))
        sys.stdout.write(os.linesep)

    def _run_commands(self, tool, commands, dry_run=False):
        if dry_run:
            self._dry_run_commands(tool, commands)
            return

        for command in commands:
            try:
                with original_ld_library_path():
                    self.subprocess_utils.run(
                        command,
                        capture_output=True,
                        check=True
                    )
            except OSError as ex:
                if ex.errno == errno.ENOENT:
                    raise ValueError(
                        self._TOOL_NOT_FOUND_MESSAGE % tool
                    )
                raise ex

        self._write_success_message(tool)

    @classmethod
    def get_commands(cls, endpoint, auth_token, **kwargs):
        raise NotImplementedError('get_commands()')


class NuGetLogin(BaseLogin):
    _NUGET_INDEX_URL_FMT = '{endpoint}v3/index.json'

    def login(self, dry_run=False):
        try:
            source_to_url_dict = self._get_source_to_url_dict()
        except OSError as ex:
            if ex.errno == errno.ENOENT:
                raise ValueError(
                    self._TOOL_NOT_FOUND_MESSAGE % 'nuget'
                )
            raise ex

        nuget_index_url = self._NUGET_INDEX_URL_FMT.format(
            endpoint=self.repository_endpoint
        )
        source_name, already_exists = self._get_source_name(
            nuget_index_url, source_to_url_dict
        )

        if already_exists:
            command = self._get_command(
                'update', nuget_index_url, source_name
            )
            verb = "Updated"
        else:
            command = self._get_command('add', nuget_index_url, source_name)
            verb = "Added"

        if dry_run:
            dry_run_command = ' '.join([str(cd) for cd in command])
            uni_print(dry_run_command)
            uni_print('\n')
            return

        try:
            with original_ld_library_path():
                self.subprocess_utils.check_output(
                    command,
                    stderr=self.subprocess_utils.PIPE
                )
        except subprocess.CalledProcessError as e:
            uni_print('Failed to update the user level NuGet.Config\n')
            raise e

        uni_print('%s source %s in the user level NuGet.Config\n'
                  % (verb, source_name))
        self._write_success_message('nuget')

    def _get_source_to_url_dict(self):
        # The response from 'nuget sources list' takes the following form:
        #
        # Registered Sources:
        #   1.  Source Name 1 [Enabled]
        #       https://source1.com/index.json
        #   2.  Source Name 2 [Disabled]
        #       https://source2.com/index.json
        # ...
        #   100. Source Name 100
        #       https://source100.com/index.json

<<<<<<< HEAD
        with original_ld_library_path():
            response = self.subprocess_utils.check_output(
                ['nuget', 'sources', 'list', '-format', 'detailed'],
                stderr=self.subprocess_utils.PIPE
            )
=======
       # Or it can be (blank line after Registered Sources:)

       # Registered Sources:

       #   1.  Source Name 1 [Enabled]
       #       https://source1.com/index.json
       #   2.  Source Name 2 [Disabled]
       #       https://source2.com/index.json
       # ...
       #   100. Source Name 100
       #       https://source100.com/index.json

        response = self.subprocess_utils.check_output(
            ['nuget', 'sources', 'list', '-format', 'detailed'],
            stderr=self.subprocess_utils.PIPE
        )
>>>>>>> 900fd96c

        lines = response.decode("utf-8").splitlines()
        lines = [line for line in lines if line.strip() != '']

        source_to_url_dict = {}
        for i in range(1, len(lines), 2):
            source_to_url_dict[self._parse_source_name(lines[i])] = \
                self._parse_source_url(lines[i + 1])

        return source_to_url_dict

    def _parse_source_name(self, line):
        # A source name line takes the following form:
        #   1.  NuGet Source [Enabled]

        # Remove the Enabled/Disabled tag.
        line_without_tag = line.strip().rsplit(' [', 1)[0]

        # Remove the leading number.
        return line_without_tag.split(None, 1)[1]

    def _parse_source_url(self, line):
        # A source url line takes the following form:
        #       https://source.com/index.json
        return line.strip()

    def _get_source_name(self, codeartifact_url, source_dict):
        default_name = '{}/{}'.format(self.domain, self.repository)

        # Check if the CodeArtifact URL is already present in the
        # NuGet.Config file. If the URL already exists, use the source name
        # already assigned to the CodeArtifact URL.
        for source_name, source_url in source_dict.items():
            if source_url == codeartifact_url:
                return source_name, True

        # If the CodeArtifact URL is not present in the NuGet.Config file,
        # check if the default source name already exists so we can know
        # whether we need to add a new entry or update the existing entry.
        for source_name in source_dict.keys():
            if source_name == default_name:
                return source_name, True

        # If neither the source url nor the source name already exist in the
        # NuGet.Config file, use the default source name.
        return default_name, False

    def _get_command(self, operation, nuget_index_url, source_name):
        return [
            'nuget', 'sources', operation,
            '-name', source_name,
            '-source', nuget_index_url,
            '-username', 'aws',
            '-password', self.auth_token
        ]


class NpmLogin(BaseLogin):

    # On Windows we need to be explicit about the .cmd file to execute
    # (unless we execute through the shell, i.e. with shell=True).
    NPM_CMD = 'npm.cmd' if platform.system().lower() == 'windows' else 'npm'

    def login(self, dry_run=False):
        scope = self.get_scope(
            self.namespace
        )
        commands = self.get_commands(
            self.repository_endpoint, self.auth_token, scope=scope
        )
        self._run_commands('npm', commands, dry_run)

    @classmethod
    def get_scope(cls, namespace):
        # Regex for valid scope name
        valid_scope_name = re.compile('^(@[a-z0-9-~][a-z0-9-._~]*)')

        if namespace is None:
            return namespace

        # Add @ prefix to scope if it doesn't exist
        if namespace.startswith('@'):
            scope = namespace
        else:
            scope = '@{}'.format(namespace)

        if not valid_scope_name.match(scope):
            raise ValueError(
                'Invalid scope name, scope must contain URL-safe '
                'characters, no leading dots or underscores'
            )

        return scope

    @classmethod
    def get_commands(cls, endpoint, auth_token, **kwargs):
        commands = []
        scope = kwargs.get('scope')

        # prepend scope if it exists
        registry = '{}:registry'.format(scope) if scope else 'registry'

        # set up the codeartifact repository as the npm registry.
        commands.append(
            [cls.NPM_CMD, 'config', 'set', registry, endpoint]
        )

        repo_uri = urlsplit(endpoint)

        # configure npm to always require auth for the repository.
        always_auth_config = '//{}{}:always-auth'.format(
            repo_uri.netloc, repo_uri.path
        )
        commands.append(
            [cls.NPM_CMD, 'config', 'set', always_auth_config, 'true']
        )

        # set auth info for the repository.
        auth_token_config = '//{}{}:_authToken'.format(
            repo_uri.netloc, repo_uri.path
        )
        commands.append(
            [cls.NPM_CMD, 'config', 'set', auth_token_config, auth_token]
        )

        return commands


class PipLogin(BaseLogin):

    PIP_INDEX_URL_FMT = '{scheme}://aws:{auth_token}@{netloc}{path}simple/'

    def login(self, dry_run=False):
        commands = self.get_commands(
            self.repository_endpoint, self.auth_token
        )
        self._run_commands('pip', commands, dry_run)

    @classmethod
    def get_commands(cls, endpoint, auth_token, **kwargs):
        repo_uri = urlsplit(endpoint)
        pip_index_url = cls.PIP_INDEX_URL_FMT.format(
            scheme=repo_uri.scheme,
            auth_token=auth_token,
            netloc=repo_uri.netloc,
            path=repo_uri.path
        )

        return [['pip', 'config', 'set', 'global.index-url', pip_index_url]]


class TwineLogin(BaseLogin):

    DEFAULT_PYPI_RC_FMT = '''\
[distutils]
index-servers=
    pypi
    codeartifact

[codeartifact]
repository: {repository_endpoint}
username: aws
password: {auth_token}'''

    def __init__(
        self,
        auth_token,
        expiration,
        repository_endpoint,
        domain,
        repository,
        subprocess_utils,
        pypi_rc_path=None
    ):
        if pypi_rc_path is None:
            pypi_rc_path = self.get_pypi_rc_path()
        self.pypi_rc_path = pypi_rc_path
        super().__init__(
            auth_token, expiration, repository_endpoint,
            domain, repository, subprocess_utils)

    @classmethod
    def get_commands(cls, endpoint, auth_token, **kwargs):
        # TODO(ujjwalpa@): We don't really have a command to execute for Twine
        # as we directly write to the pypirc file (or to stdout for dryrun)
        # with python itself instead. Nevertheless, we're using this method for
        # testing so we'll keep the interface for now but return a string with
        # the expected pypirc content instead of a list of commands to
        # execute. This definitely reeks of code smell and there is probably
        # room for rethinking and refactoring the interfaces of these adapter
        # helper classes in the future.

        assert 'pypi_rc_path' in kwargs, 'pypi_rc_path must be provided.'
        pypi_rc_path = kwargs['pypi_rc_path']

        default_pypi_rc = cls.DEFAULT_PYPI_RC_FMT.format(
            repository_endpoint=endpoint,
            auth_token=auth_token
        )

        pypi_rc = RawConfigParser()
        if os.path.exists(pypi_rc_path):
            try:
                pypi_rc.read(pypi_rc_path)
                index_servers = pypi_rc.get('distutils', 'index-servers')
                servers = [
                    server.strip()
                    for server in index_servers.split('\n')
                    if server.strip() != ''
                ]

                if 'codeartifact' not in servers:
                    servers.append('codeartifact')
                    pypi_rc.set(
                        'distutils', 'index-servers', '\n' + '\n'.join(servers)
                    )

                if 'codeartifact' not in pypi_rc.sections():
                    pypi_rc.add_section('codeartifact')

                pypi_rc.set('codeartifact', 'repository', endpoint)
                pypi_rc.set('codeartifact', 'username', 'aws')
                pypi_rc.set('codeartifact', 'password', auth_token)
            except Exception as e:  # invalid .pypirc file
                sys.stdout.write(f'{pypi_rc_path} is in an invalid state.')
                sys.stdout.write(os.linesep)
                raise e
        else:
            pypi_rc.read_string(default_pypi_rc)

        pypi_rc_stream = StringIO()
        pypi_rc.write(pypi_rc_stream)
        pypi_rc_str = pypi_rc_stream.getvalue()
        pypi_rc_stream.close()

        return pypi_rc_str

    def login(self, dry_run=False):
        # No command to execute for Twine, we get the expected pypirc content
        # instead.
        pypi_rc_str = self.get_commands(
            self.repository_endpoint,
            self.auth_token,
            pypi_rc_path=self.pypi_rc_path
        )

        if dry_run:
            sys.stdout.write('Dryrun mode is enabled, not writing to pypirc.')
            sys.stdout.write(os.linesep)
            sys.stdout.write(
                f'{self.pypi_rc_path} would have been set to the following:'
            )
            sys.stdout.write(os.linesep)
            sys.stdout.write(os.linesep)
            sys.stdout.write(pypi_rc_str)
            sys.stdout.write(os.linesep)
        else:
            with open(self.pypi_rc_path, 'w+') as fp:
                fp.write(pypi_rc_str)

            self._write_success_message('twine')

    @classmethod
    def get_pypi_rc_path(cls):
        return os.path.join(os.path.expanduser("~"), ".pypirc")


class CodeArtifactLogin(BasicCommand):
    '''Log in to the idiomatic tool for the requested package format.'''

    TOOL_MAP = {
        'nuget': {
            'package_format': 'nuget',
            'login_cls': NuGetLogin,
            'namespace_support': False,
        },
        'npm': {
            'package_format': 'npm',
            'login_cls': NpmLogin,
            'namespace_support': True,
        },
        'pip': {
            'package_format': 'pypi',
            'login_cls': PipLogin,
            'namespace_support': False,
        },
        'twine': {
            'package_format': 'pypi',
            'login_cls': TwineLogin,
            'namespace_support': False,
        }
    }

    NAME = 'login'

    DESCRIPTION = (
        'Sets up the idiomatic tool for your package format to use your '
        'CodeArtifact repository. Your login information is valid for up '
        'to 12 hours after which you must login again.'
    )

    ARG_TABLE = [
        {
            'name': 'tool',
            'help_text': 'The tool you want to connect with your repository',
            'choices': list(TOOL_MAP.keys()),
            'required': True,
        },
        {
            'name': 'domain',
            'help_text': 'Your CodeArtifact domain name',
            'required': True,
        },
        {
            'name': 'domain-owner',
            'help_text': 'The AWS account ID that owns your CodeArtifact '
                         'domain',
            'required': False,
        },
        {
            'name': 'namespace',
            'help_text': 'Associates a namespace with your repository tool',
            'required': False,
        },
        {
            'name': 'duration-seconds',
            'cli_type_name': 'integer',
            'help_text': 'The time, in seconds, that the login information '
                         'is valid',
            'required': False,
        },
        {
            'name': 'repository',
            'help_text': 'Your CodeArtifact repository name',
            'required': True,
        },
        {
            'name': 'dry-run',
            'action': 'store_true',
            'help_text': 'Only print the commands that would be executed '
                         'to connect your tool with your repository without '
                         'making any changes to your configuration',
            'required': False,
            'default': False
        },
    ]

    def _get_namespace(self, tool, parsed_args):
        namespace_compatible = self.TOOL_MAP[tool]['namespace_support']

        if not namespace_compatible and parsed_args.namespace:
            raise ValueError(
                'Argument --namespace is not supported for {}'.format(tool)
            )
        else:
            return parsed_args.namespace

    def _get_repository_endpoint(
        self, codeartifact_client, parsed_args, package_format
    ):
        kwargs = {
            'domain': parsed_args.domain,
            'repository': parsed_args.repository,
            'format': package_format
        }
        if parsed_args.domain_owner:
            kwargs['domainOwner'] = parsed_args.domain_owner

        get_repository_endpoint_response = \
            codeartifact_client.get_repository_endpoint(**kwargs)

        return get_repository_endpoint_response['repositoryEndpoint']

    def _get_authorization_token(self, codeartifact_client, parsed_args):
        kwargs = {
            'domain': parsed_args.domain
        }
        if parsed_args.domain_owner:
            kwargs['domainOwner'] = parsed_args.domain_owner

        if parsed_args.duration_seconds:
            kwargs['durationSeconds'] = parsed_args.duration_seconds

        get_authorization_token_response = \
            codeartifact_client.get_authorization_token(**kwargs)

        return get_authorization_token_response

    def _run_main(self, parsed_args, parsed_globals):
        tool = parsed_args.tool.lower()

        package_format = self.TOOL_MAP[tool]['package_format']

        codeartifact_client = cli_utils.create_client_from_parsed_globals(
            self._session, 'codeartifact', parsed_globals
        )

        auth_token_res = self._get_authorization_token(
            codeartifact_client, parsed_args
        )

        repository_endpoint = self._get_repository_endpoint(
            codeartifact_client, parsed_args, package_format
        )

        domain = parsed_args.domain
        repository = parsed_args.repository
        namespace = self._get_namespace(tool, parsed_args)

        auth_token = auth_token_res['authorizationToken']
        expiration = parse_timestamp(auth_token_res['expiration'])
        login = self.TOOL_MAP[tool]['login_cls'](
            auth_token, expiration, repository_endpoint,
            domain, repository, subprocess, namespace
        )

        login.login(parsed_args.dry_run)

        return 0<|MERGE_RESOLUTION|>--- conflicted
+++ resolved
@@ -164,13 +164,6 @@
         #   100. Source Name 100
         #       https://source100.com/index.json
 
-<<<<<<< HEAD
-        with original_ld_library_path():
-            response = self.subprocess_utils.check_output(
-                ['nuget', 'sources', 'list', '-format', 'detailed'],
-                stderr=self.subprocess_utils.PIPE
-            )
-=======
        # Or it can be (blank line after Registered Sources:)
 
        # Registered Sources:
@@ -183,11 +176,11 @@
        #   100. Source Name 100
        #       https://source100.com/index.json
 
-        response = self.subprocess_utils.check_output(
-            ['nuget', 'sources', 'list', '-format', 'detailed'],
-            stderr=self.subprocess_utils.PIPE
-        )
->>>>>>> 900fd96c
+        with original_ld_library_path():
+            response = self.subprocess_utils.check_output(
+                ['nuget', 'sources', 'list', '-format', 'detailed'],
+                stderr=self.subprocess_utils.PIPE
+            )
 
         lines = response.decode("utf-8").splitlines()
         lines = [line for line in lines if line.strip() != '']
