# Copyright 2012-2015 Amazon.com, Inc. or its affiliates. All Rights Reserved.
#
# Licensed under the Apache License, Version 2.0 (the "License"). You
# may not use this file except in compliance with the License. A copy of
# the License is located at
#
# http://aws.amazon.com/apache2.0/
#
# or in the "license" file accompanying this file. This file is
# distributed on an "AS IS" BASIS, WITHOUT WARRANTIES OR CONDITIONS OF
# ANY KIND, either express or implied. See the License for the specific
# language governing permissions and limitations under the License.
<<<<<<< HEAD
import json

import ruamel.yaml as yaml
from ruamel.yaml.resolver import ScalarNode, SequenceNode
=======
from botocore.compat import json
from botocore.compat import OrderedDict

import yaml
from yaml.resolver import ScalarNode, SequenceNode
>>>>>>> df566c33

from awscli.compat import six


def intrinsics_multi_constructor(loader, tag_prefix, node):
    """
    YAML constructor to parse CloudFormation intrinsics.
    This will return a dictionary with key being the instrinsic name
    """

    # Get the actual tag name excluding the first exclamation
    tag = node.tag[1:]

    # Some intrinsic functions doesn't support prefix "Fn::"
    prefix = "Fn::"
    if tag in ["Ref", "Condition"]:
        prefix = ""

    cfntag = prefix + tag

    if tag == "GetAtt" and isinstance(node.value, six.string_types):
        # ShortHand notation for !GetAtt accepts Resource.Attribute format
        # while the standard notation is to use an array
        # [Resource, Attribute]. Convert shorthand to standard format
        value = node.value.split(".", 1)

    elif isinstance(node, ScalarNode):
        # Value of this node is scalar
        value = loader.construct_scalar(node)

    elif isinstance(node, SequenceNode):
        # Value of this node is an array (Ex: [1,2])
        value = loader.construct_sequence(node)

    else:
        # Value of this node is an mapping (ex: {foo: bar})
        value = loader.construct_mapping(node)

    return {cfntag: value}


def _dict_representer(dumper, data):
    return dumper.represent_dict(data.items())


def yaml_dump(dict_to_dump):
    """
    Dumps the dictionary as a YAML document
    :param dict_to_dump:
    :return:
    """
    FlattenAliasDumper.add_representer(OrderedDict, _dict_representer)
    return yaml.dump(
        dict_to_dump,
        default_flow_style=False,
        Dumper=FlattenAliasDumper,
    )


def _dict_constructor(loader, node):
    # Necessary in order to make yaml merge tags work
    loader.flatten_mapping(node)
    return OrderedDict(loader.construct_pairs(node))


def yaml_parse(yamlstr):
    """Parse a yaml string"""
    try:
        # PyYAML doesn't support json as well as it should, so if the input
        # is actually just json it is better to parse it with the standard
        # json parser.
        return json.loads(yamlstr, object_pairs_hook=OrderedDict)
    except ValueError:
        yaml.SafeLoader.add_constructor(yaml.resolver.BaseResolver.DEFAULT_MAPPING_TAG, _dict_constructor)
        yaml.SafeLoader.add_multi_constructor(
            "!", intrinsics_multi_constructor)
        return yaml.safe_load(yamlstr)


class FlattenAliasDumper(yaml.SafeDumper):
    def ignore_aliases(self, data):
        return True<|MERGE_RESOLUTION|>--- conflicted
+++ resolved
@@ -10,18 +10,11 @@
 # distributed on an "AS IS" BASIS, WITHOUT WARRANTIES OR CONDITIONS OF
 # ANY KIND, either express or implied. See the License for the specific
 # language governing permissions and limitations under the License.
-<<<<<<< HEAD
-import json
-
 import ruamel.yaml as yaml
 from ruamel.yaml.resolver import ScalarNode, SequenceNode
-=======
 from botocore.compat import json
 from botocore.compat import OrderedDict
 
-import yaml
-from yaml.resolver import ScalarNode, SequenceNode
->>>>>>> df566c33
 
 from awscli.compat import six
 
