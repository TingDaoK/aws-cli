--- conflicted
+++ resolved
@@ -304,7 +304,6 @@
             if self.service_parser.args.operation == 'help':
                 get_service_help(self.service)
                 return 0
-<<<<<<< HEAD
             operation_name = self.service_parser.args.operation
             self.operation = self.service.get_operation(operation_name)
             self.create_operation_parser()
@@ -317,16 +316,6 @@
                 print(self.operation_parser.remaining)
                 return -1
             return 1
-=======
-            self.operation = self.service.get_operation(args.operation)
-            operation_parser = self._create_operation_parser(remaining,
-                                                             main_parser)
-            args, still_remaining = operation_parser.parse_known_args(
-                remaining)
-            if still_remaining:
-                raise ValueError("Unknown options: %s" % still_remaining)
-            return args
->>>>>>> ed7579ef
 
     def main(self, args=None):
         """
@@ -338,18 +327,7 @@
         """
         if args is None:
             args = sys.argv[1:]
-<<<<<<< HEAD
         self.create_main_parser()
         status = self._parse_args(args)
         if status == 1:
-            return self._call(self.operation_parser.args)
-=======
-        main_parser = self.create_main_parser()
-        try:
-            remaining_args = self._parse_args(main_parser, args)
-        except ValueError as e:
-            sys.stderr.write(str(e))
-            sys.stderr.write('\n')
-            return 255
-        return self._call(remaining_args)
->>>>>>> ed7579ef
+            return self._call(self.operation_parser.args)